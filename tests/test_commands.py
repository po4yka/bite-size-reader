--- conflicted
+++ resolved
@@ -260,8 +260,6 @@
                 json_payload=json.dumps(bad_summary),
             )
 
-<<<<<<< HEAD
-=======
             rid_empty = bot.db.create_request(
                 type_="url",
                 status="ok",
@@ -296,7 +294,6 @@
                 error_text=None,
             )
 
->>>>>>> 5089740e
             bot.db.create_request(
                 type_="url",
                 status="pending",
@@ -315,8 +312,6 @@
             self.assertTrue(any("Missing summaries" in reply for reply in msg._replies))
             self.assertTrue(any("Link coverage" in reply for reply in msg._replies))
             self.assertTrue(any("summary_1000" in reply for reply in msg._replies))
-<<<<<<< HEAD
-=======
             self.assertTrue(
                 any("Starting automated reprocessing" in reply for reply in msg._replies)
             )
@@ -328,7 +323,6 @@
                 "https://example.com/missing",
             }
             self.assertTrue(expected_urls.issubset(set(bot.seen_urls)))
->>>>>>> 5089740e
 
 
 if __name__ == "__main__":
