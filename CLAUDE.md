# CLAUDE.md — AI Assistant Guide for Bite-Size Reader

This document helps AI assistants (like Claude) understand and work effectively with the Bite-Size Reader codebase.

## Project Overview

**Bite-Size Reader** is an async Telegram bot that:
- Accepts web article URLs and summarizes them using Firecrawl (content extraction) + OpenRouter (LLM summarization)
- Accepts YouTube video URLs, downloads them in 1080p, extracts transcripts, and generates summaries
- Accepts forwarded channel posts and summarizes them directly
- Returns structured JSON summaries with a strict contract
- Stores all artifacts (Telegram messages, crawl results, video downloads, LLM calls, summaries) in SQLite
- Runs as a single Docker container with owner-only access control

**Tech Stack:**
- Python 3.13+
- Pyrogram (async Telegram MTProto)
- Firecrawl API (content extraction for web articles)
- yt-dlp (YouTube video downloading)
- youtube-transcript-api (YouTube transcript extraction)
- ffmpeg (video/audio merging for yt-dlp)
- OpenRouter API (OpenAI-compatible LLM completions)
- SQLite (persistence with Peewee ORM)
- httpx (async HTTP client)

## Architecture Overview

### Core Pipeline Flow

```
Telegram Message → MessageHandler → AccessController → MessageRouter
                                                            ↓
                    ┌───────────────────────────────────────┴─────────────┐
                    ↓                                                     ↓
              URL Handler                                    Forward Processor
                    ↓                                                     ↓
              URLProcessor                                    LLMSummarizer
                    ↓                                                     ↓
     ContentExtractor → Firecrawl                                OpenRouter
                    ↓                                                     ↓
              LLMSummarizer → OpenRouter                         Summary JSON
                    ↓                                                     ↓
              Summary JSON                                     ResponseFormatter
                    ↓                                                     ↓
           ResponseFormatter ─────────────────────────────────────────────┘
                    ↓
         Telegram Reply + SQLite Storage
```

### Key Components

1. **Telegram Layer** (`app/adapters/telegram/`)
   - `telegram_bot.py` — Main bot orchestration
   - `telegram_client.py` — Telegram client wrapper
   - `message_handler.py` — Normalizes incoming updates
   - `access_controller.py` — Enforces owner whitelist
   - `message_router.py` — Routes to URL/forward/command processors
   - `message_persistence.py` — Persists all Telegram message snapshots
   - `command_processor.py` — Handles bot commands (/help, /summarize, /cancel)
   - `commands.py` — Command definitions and descriptions
   - `url_handler.py` — Orchestrates URL processing flow
   - `forward_processor.py` — Handles forwarded message summarization
   - `forward_content_processor.py` — Forward content extraction
   - `forward_summarizer.py` — Forward message summarization
   - `task_manager.py` — Task management for multi-link processing

2. **Content Pipeline** (`app/adapters/content/`)
   - `content_extractor.py` — Firecrawl integration and YouTube routing
   - `content_chunker.py` — Splits large content for LLM processing
   - `llm_summarizer.py` — OpenRouter summarization
   - `llm_response_workflow.py` — LLM response handling workflow
   - `url_processor.py` — Coordinates extraction → chunking → summarization

3. **YouTube Adapter** (`app/adapters/youtube/`)
   - `youtube_downloader.py` — yt-dlp video download and youtube-transcript-api integration
   - Supports all major YouTube URL formats (watch, shorts, live, music, embed, mobile)
   - Dual extraction: transcripts via API + video download in configurable quality (default 1080p)
   - Storage management with configurable limits and auto-cleanup
   - Comprehensive error handling for age-restricted, geo-blocked, and unavailable videos

4. **External Services** (`app/adapters/openrouter/`, `app/adapters/external/`)
   - `openrouter_client.py` — HTTP client for OpenRouter API
   - `request_builder.py` — Builds OpenRouter payloads
   - `response_processor.py` — Parses and validates LLM responses
   - `error_handler.py` — Retry logic and error mapping
   - `firecrawl_parser.py` — Parses Firecrawl responses
   - `response_formatter.py` — Formats Telegram replies

4. **Core Utilities** (`app/core/`)
   - `url_utils.py` — URL normalization and deduplication (sha256 hash)
   - `json_utils.py` — JSON parsing with repair (handles malformed LLM output)
   - `summary_contract.py` — Summary JSON validation (strict contract enforcement)
   - `lang.py` — Language detection and prompt selection
   - `logging_utils.py` — Structured logging with correlation IDs

5. **Database** (`app/db/`)
   - `database.py` — SQLite connection and schema
   - `models.py` — Peewee ORM models
   - Schema: users, chats, requests, telegram_messages, crawl_results, video_downloads, llm_calls, summaries

6. **CLI Tools** (`app/cli/`)
   - `summary.py` — Local CLI runner for testing summaries without Telegram
   - `migrate_db.py` — Database migrations
   - `search.py` — Search summaries by topics/entities
   - `search_compare.py` — Compare search implementations
   - `backfill_embeddings.py` — Backfill embeddings for existing summaries

7. **Mobile API** (`app/api/`)
   - `main.py` — FastAPI application entry point
   - `middleware.py` — Request/response middleware (CORS, error handling)
   - `error_handlers.py` — Global error handlers
   - `exceptions.py` — Custom API exceptions
   - `background_processor.py` — Background task processing
   - **Routers** (`app/api/routers/`)
     - `auth.py` — Telegram-based authentication, JWT tokens
     - `summaries.py` — Summary retrieval endpoints
     - `sync.py` — Mobile client sync endpoints
   - **Models** (`app/api/models/`)
     - Pydantic request/response models for API contracts
   - **Services** (`app/api/services/`)
     - Business logic for API operations

8. **Multi-Agent Architecture** (`app/agents/`)
   - `base_agent.py` — Base agent class with result pattern
   - `validation_agent.py` — Summary validation with detailed errors
   - `content_extraction_agent.py` — Content extraction with quality checks
   - `summarization_agent.py` — Summarization with self-correction loop
   - `orchestrator.py` — Agent pipeline orchestration

9. **Search Services** (`app/services/`)
   - `topic_search.py` — Topic-based search (local and service implementations)
   - `topic_search_utils.py` — Search utilities and helpers
   - `vector_search_service.py` — Vector similarity search
   - `hybrid_search_service.py` — Hybrid search (keyword + vector)
   - `query_expansion_service.py` — Query expansion for better search
   - `reranking_service.py` — Search result reranking
   - `embedding_service.py` — Text embedding generation
   - `summary_embedding_generator.py` — Summary-specific embeddings
   - `search_filters.py` — Search filtering utilities

10. **Utilities** (`app/utils/`)
    - `progress_tracker.py` — Progress tracking for multi-step operations
    - `message_formatter.py` — Message formatting utilities
    - `json_validation.py` — JSON validation helpers

11. **Domain Layer** (`app/domain/`)
    - Domain-driven design models and services
    - Business logic separated from infrastructure

12. **Infrastructure** (`app/infrastructure/`)
    - Persistence layer implementations
    - Event bus and messaging infrastructure

## Directory Structure

```
app/
├── adapters/           # External service integrations
│   ├── content/        # URL processing pipeline
│   ├── external/       # Firecrawl parser, response formatter
│   ├── openrouter/     # OpenRouter client and helpers
<<<<<<< HEAD
│   └── telegram/       # Telegram bot logic
├── agents/             # Multi-agent architecture (validation, extraction, summarization)
├── api/                # Mobile API (FastAPI REST endpoints)
│   ├── models/         # API request/response models
│   ├── routers/        # API route handlers (auth, summaries, sync)
│   └── services/       # API business logic
├── application/        # Application layer (use cases, orchestration)
=======
│   ├── telegram/       # Telegram bot logic
│   └── youtube/        # YouTube video download and transcript extraction
>>>>>>> 7666f49f
├── cli/                # CLI tools (summary runner, search, migrations)
├── core/               # Shared utilities (URL, JSON, logging, lang)
├── db/                 # Database schema and models
├── di/                 # Dependency injection
├── domain/             # Domain models and services (DDD patterns)
├── handlers/           # Request handlers
├── infrastructure/     # Persistence and messaging infrastructure
├── models/             # Pydantic/dataclass models
│   ├── llm/            # LLM config models
│   └── telegram/       # Telegram entity models
├── presentation/       # Presentation layer
├── prompts/            # LLM system prompts (en/ru)
├── security/           # Security utilities
├── services/           # Search and other domain services
└── utils/              # Helper utilities (progress, formatting, validation)
```

## Summary JSON Contract

All summaries must conform to a strict JSON schema (defined in `app/core/summary_contract.py`):

```json
{
  "summary_250": "<=250 chars, sentence boundary",
  "summary_1000": "<=1000 chars, multi-sentence overview",
  "tldr": "concise multi-sentence summary",
  "key_ideas": ["idea1", "idea2", "idea3", "idea4", "idea5"],
  "topic_tags": ["#tag1", "#tag2", "#tag3"],
  "entities": {
    "people": [...],
    "organizations": [...],
    "locations": [...]
  },
  "estimated_reading_time_min": 7,
  "key_stats": [{"label": "...", "value": 12.3, "unit": "BUSD", "source_excerpt": "..."}],
  "answered_questions": ["What is ...?", "How does ...?"],
  "readability": {"method": "Flesch-Kincaid", "score": 12.4, "level": "College"},
  "seo_keywords": ["keyword one", "keyword two", "keyword three"]
}
```

**Validation rules:**
- Enforce character limits on `summary_250` and `summary_1000`
- Deduplicate `topic_tags` (enforce leading `#`)
- Deduplicate `entities` (case-insensitive)
- All fields are validated in `app/core/summary_contract.py`

## Development Workflow

### Code Standards

- **Formatting:** Black (line length 100) + isort (profile=black) + ruff format
- **Linting:** Ruff (see `pyproject.toml` for rules)
- **Type Checking:** mypy (permissive config, `python_version = "3.13"`)
- **Pre-commit Hooks:** Run ruff → isort → black in sequence
- **Testing:** unittest + pytest-asyncio

### Common Commands

```bash
# Setup
make venv                  # Create virtual environment
source .venv/bin/activate  # Activate venv
pip install -r requirements.txt -r requirements-dev.txt

# Development
make format                # Format code (black + isort + ruff format)
make lint                  # Lint code (ruff)
make type                  # Type-check code (mypy)

# Dependencies
make lock-uv               # Lock dependencies with uv (recommended)
make lock-piptools         # Lock dependencies with pip-tools

# Docker
docker build -t bite-size-reader .
docker run --env-file .env -v $(pwd)/data:/data --name bsr bite-size-reader

# CLI Summary Runner
python -m app.cli.summary --url https://example.com/article
python -m app.cli.summary --accept-multiple --json-path out.json --log-level DEBUG
```

### Testing

- **Unit Tests:** Focus on pure functions (URL normalization, JSON validation, message mapping)
- **Integration Tests:** Mock Firecrawl/OpenRouter responses
- **E2E Tests:** Gated by `E2E=1` environment variable
- Test files in `tests/` directory (follow `test_*.py` naming)

### CI/CD

GitHub Actions (`.github/workflows/ci.yml`) enforces:
- Lockfile freshness (rebuilds from `pyproject.toml`)
- Lint (ruff), format check (black, isort), type check (mypy)
- Unit tests (unittest)
- Matrix tests with/without Pydantic
- Docker image build
- Security: Bandit (SAST), pip-audit + Safety (dependency vulns), Gitleaks (secrets)
- Optional GHCR publishing when `PUBLISH_DOCKER=true`

## Important Considerations

### When Making Changes

1. **URL Flow Changes:**
   - Respect URL normalization (`app/core/url_utils.py`) — all URLs must be normalized before deduplication
   - Preserve `dedupe_hash` (sha256) for idempotence
   - Always persist Firecrawl responses in `crawl_results` table
   - Check `app/adapters/content/url_processor.py` for orchestration logic

2. **Summary Contract Changes:**
   - Update `app/core/summary_contract.py` validation functions
   - Update LLM prompts in `app/prompts/` (both `en/` and `ru/` versions)
   - Update SPEC.md to document new fields
   - Ensure backward compatibility with existing DB summaries

3. **Database Schema Changes:**
   - Use `app/cli/migrate_db.py` for migrations
   - Update `app/db/models.py` (Peewee ORM models)
   - Document in SPEC.md data model section
   - Consider migration path for existing data

4. **Telegram Message Handling:**
   - All messages flow through `message_router.py`
   - Access control is enforced in `access_controller.py` (check `ALLOWED_USER_IDS`)
   - Full message snapshots are stored in `telegram_messages` table
   - Use `ResponseFormatter` for all replies (centralizes logging and error handling)

5. **External API Changes:**
   - Firecrawl: Check docs at https://docs.firecrawl.dev/api-reference/endpoint/scrape
   - OpenRouter: Check docs at https://openrouter.ai/docs/api-reference/chat-completion
   - Both services have retry logic with exponential backoff
   - Always redact `Authorization` headers before logging

6. **Error Handling:**
   - All user-visible errors must include `Error ID: <correlation_id>`
   - Correlation IDs tie Telegram messages → DB requests → logs
   - Use structured logging (`app/core/logging_utils.py`)
   - Persist all LLM failures in `llm_calls` table (even errors)

7. **Concurrency:**
   - Semaphore-based rate limiting for Firecrawl/OpenRouter (`MAX_CONCURRENT_CALLS`)
   - Async/await throughout (Pyrogram, httpx, SQLite via peewee-async patterns)
   - Optional `uvloop` for async performance

### Security Considerations

- **Secrets:** All secrets via env vars (never in DB or logs)
- **Access Control:** Single-user whitelist (`ALLOWED_USER_IDS`)
- **Input Validation:** Validate all URLs, escape JSON strings
- **Authorization Redaction:** Strip `Authorization` headers before persisting
- **No PII:** Only store Telegram user IDs (no phone numbers, real names)

### Language Support

- Language detection via `app/core/lang.py`
- Prompts in `app/prompts/en/` and `app/prompts/ru/`
- Configurable preference: `PREFERRED_LANG=auto|en|ru`
- Detection result stored in `requests.lang_detected`

### YouTube Video Support

- **URL Detection:** Automatically detects YouTube URLs via `app/core/url_utils.py`
- **Supported Formats:** Standard watch, shorts, live, embed, mobile (m.youtube.com), YouTube Music, legacy /v/ URLs
- **URL Pattern Handling:** Handles query parameters in any order (e.g., `?feature=share&v=ID`)
- **Dual Extraction Strategy:**
  1. Transcript extraction via `youtube-transcript-api` (prefers manual, falls back to auto-generated)
  2. Video download via `yt-dlp` in configurable quality (default 1080p)
- **Storage Management:**
  - Videos organized by date: `/data/videos/YYYYMMDD/VIDEO_ID_title.mp4`
  - Configurable limits: per-video size, total storage GB
  - Auto-cleanup of old videos (configurable retention period)
  - Deduplication via URL hash (won't re-download same video)
- **Database Schema:**
  - `video_downloads` table stores metadata, file paths, transcript
  - Links to `requests` table via foreign key
  - Tracks: title, channel, duration, views, likes, resolution, codecs, transcript source
- **Error Handling:**
  - Age-restricted videos: Clear message about login requirement
  - Geo-blocked: Informs user about regional restrictions
  - Private/deleted: Explains unavailability
  - Rate limits: Suggests retry timing
  - No transcript: Continues download without transcript
- **ffmpeg Dependency:**
  - Required for yt-dlp to merge video/audio streams
  - Installed in Docker runtime stage
  - Essential for best quality downloads
- **Integration Point:**
  - `content_extractor.py` routes YouTube URLs to `youtube_downloader.py`
  - Rest of pipeline (LLM summarization, response formatting) remains unchanged

### Debugging Tips

1. **Correlation IDs:** Every request gets a unique `correlation_id` — use it to trace through logs and DB
2. **Debug Payloads:** Set `DEBUG_PAYLOADS=1` to log Firecrawl/OpenRouter request/response previews (Authorization redacted)
3. **CLI Runner:** Use `python -m app.cli.summary` to test URL processing without Telegram
4. **Database Inspection:** SQLite at `DB_PATH` (default: `/data/app.db`) — use any SQLite browser
5. **Logs:** Structured JSON logs to stdout; use `LOG_LEVEL=DEBUG` for verbose traces

## Multi-Agent Architecture

The project implements a multi-agent pattern for improved quality, maintainability, and debugging:

### Agent Overview

**Three specialized agents handle different workflow stages:**

1. **ContentExtractionAgent** (`app/agents/content_extraction_agent.py`)
   - Extracts content from URLs via Firecrawl
   - Validates content quality
   - Persists crawl results

2. **SummarizationAgent** (`app/agents/summarization_agent.py`)
   - Generates summaries via LLM
   - Implements self-correction feedback loop
   - Retries with error feedback up to N times

3. **ValidationAgent** (`app/agents/validation_agent.py`)
   - Enforces JSON contract compliance
   - Checks character limits, field types, deduplication
   - Returns detailed, actionable error messages

### Feedback Loop Pattern

The SummarizationAgent implements self-correction:

```
Generate Summary → Validate → If Valid: Return
                      ↓
                   If Invalid
                      ↓
            Extract Error Details
                      ↓
         Retry with Error Feedback
                      ↓
              (Repeat up to 3x)
```

### Agent Orchestrator

**AgentOrchestrator** (`app/agents/orchestrator.py`) coordinates the full pipeline:

```
URL → ContentExtractionAgent → SummarizationAgent ↔ ValidationAgent → Output
```

### Using Agents

```python
from app.agents import ValidationAgent, SummarizationAgent

# Validate a summary
validator = ValidationAgent(correlation_id="abc123")
result = await validator.execute({"summary_json": summary})

if not result.success:
    print(f"Validation errors: {result.error}")

# Summarize with feedback loop
summarizer = SummarizationAgent(llm_summarizer, validator)
result = await summarizer.execute({
    "content": content,
    "correlation_id": "abc123",
    "max_retries": 3
})
```

### Benefits

- **Improved Quality**: Self-correction reduces validation errors by 60-80%
- **Better Debugging**: Clear agent boundaries and detailed tracking
- **Easier Maintenance**: Single responsibility per agent
- **Enhanced Observability**: Structured results with metadata

**See `docs/multi_agent_architecture.md` for complete documentation.**

## Safety Hooks

Claude Code hooks in `.claude/settings.json` provide automatic safety checks and environment validation.

### Configured Hooks

**PreToolUse Hooks:**
- **File Protection**: Blocks modifications to database, .env, requirements files
- **Code Safety**: Warns about dangerous patterns (eval, exec, os.system)
- **Bash Safety**: Blocks destructive commands (rm -rf /, dd, mkfs)

**SessionStart Hook:**
- Validates Python version and virtual environment
- Checks required dependencies installed
- Verifies .env file and API keys configured
- Shows database status and git branch
- Displays quick command reference

**PostToolUse Hook:**
- Runs quick lint check on modified Python files
- Shows formatting issues immediately
- Suggests fixes with `make format`

**UserPromptSubmit Hook:**
- Auto-injects helpful context based on prompt keywords
- Adds database query patterns for correlation ID debugging
- Links to relevant skills for common tasks

### Hook Examples

**Protected file modification:**
```
ERROR: Cannot modify protected file: data/app.db
Protected pattern matched: data/app.db

To modify this file:
1. Review the change carefully
2. Ask user for explicit permission
3. Make changes manually if needed
```

**Session start output:**
```
=== Bite-Size Reader Session Started ===

✓ Python: 3.13.0
✓ Virtual environment: active
✓ Core dependencies: installed
✓ Environment file: .env exists
✓ Required API keys: configured
✓ Database: data/app.db (2.3M)
✓ Git branch: main

Quick commands:
  make format  - Format code
  make lint    - Lint code
  python -m app.cli.summary --url <URL> - Test CLI runner

IMPORTANT: Always preserve correlation IDs when debugging!
```

### Customizing Hooks

Edit `.claude/settings.json` to modify hook behavior. See `.claude/settings.json` for current configuration.

## Common Tasks

### Adding a New Bot Command

1. Add command to `app/adapters/telegram/commands.py` (`COMMAND_NAMES` and `COMMAND_DESCRIPTIONS`)
2. Implement handler in `app/adapters/telegram/command_processor.py`
3. Update `message_router.py` to route to new handler
4. Add tests in `tests/`

### Adding a New Summary Field

1. Update `app/core/summary_contract.py` with new validation logic
2. Update `app/prompts/en/summary.txt` and `app/prompts/ru/summary.txt` with new field instructions
3. Update SPEC.md Summary JSON contract section
4. Test with CLI runner: `python -m app.cli.summary --url <test-url>`

### Adding a New External Service

1. Create new adapter in `app/adapters/<service>/`
2. Create client class (e.g., `<service>_client.py`)
3. Add error handling and retry logic (see `app/adapters/openrouter/error_handler.py` for reference)
4. Add request/response models in `app/models/`
5. Persist API calls in new DB table (follow `llm_calls` pattern)
6. Update config (`app/config.py`) with new env vars

### Debugging a Failing Summarization

1. Find `correlation_id` from error message
2. Query SQLite: `SELECT * FROM requests WHERE id = '<correlation_id>'`
3. Check `crawl_results` for Firecrawl response
4. Check `llm_calls` for OpenRouter requests/responses
5. Inspect `summaries` table for final JSON payload
6. Review logs for structured events with matching `correlation_id`

## External Service References

### Firecrawl
- **Docs:** https://docs.firecrawl.dev/features/scrape
- **API Reference:** https://docs.firecrawl.dev/api-reference/endpoint/scrape
- **Advanced Guide:** https://docs.firecrawl.dev/advanced-scraping-guide
- **Integration:** `app/adapters/content/content_extractor.py`

### OpenRouter
- **Overview:** https://openrouter.ai/docs/api-reference/overview
- **Chat Completions:** https://openrouter.ai/docs/api-reference/chat-completion
- **Quickstart:** https://openrouter.ai/docs/quickstart
- **Integration:** `app/adapters/openrouter/openrouter_client.py`

### Pyrogram (Telegram)
- **PyroTGFork Site:** https://telegramplayground.github.io/pyrogram/
- **Upstream Client Docs:** https://docs.pyrogram.org/api/client
- **Upstream Message Docs:** https://docs.pyrogram.org/api/types/Message
- **Integration:** `app/adapters/telegram/telegram_bot.py`

## File References

When making changes, these are the most critical files to understand:

- **`app/adapters/telegram/message_router.py`** — Central routing logic
- **`app/adapters/content/url_processor.py`** — URL processing orchestration
- **`app/core/summary_contract.py`** — Summary validation (strict contract)
- **`app/core/url_utils.py`** — URL normalization and deduplication
- **`app/db/models.py`** — Database schema (ORM models)
- **`app/config.py`** — Configuration loading
- **`bot.py`** — Entrypoint (wires everything together)
- **`SPEC.md`** — Full technical specification (canonical reference)

## Best Practices

1. **Always read SPEC.md first** — it's the authoritative source of truth
2. **Preserve correlation IDs** — they're essential for debugging
3. **Validate summary JSON** — use `app/core/summary_contract.py` functions
4. **Test with CLI runner** — faster iteration than full bot testing
5. **Follow pre-commit hooks** — run `make format` before committing
6. **Update both en/ and ru/ prompts** — when changing LLM behavior
7. **Document DB schema changes** — update SPEC.md data model section
8. **Persist everything** — Firecrawl responses, LLM calls, Telegram messages (observability is key)
9. **Use structured logging** — include correlation IDs and context in all logs
10. **Respect async patterns** — use `await` properly, don't block the event loop

## Quick Reference: Environment Variables

```bash
# Required
API_ID=...                          # Telegram API ID
API_HASH=...                        # Telegram API hash
BOT_TOKEN=...                       # Telegram bot token
ALLOWED_USER_IDS=123456789          # Comma-separated owner IDs
FIRECRAWL_API_KEY=...               # Firecrawl API key
OPENROUTER_API_KEY=...              # OpenRouter API key
OPENROUTER_MODEL=openai/gpt-4       # Default model

# Mobile API (Optional - only if using Mobile API)
JWT_SECRET_KEY=...                  # JWT secret for Mobile API auth (min 32 chars)
ALLOWED_CLIENT_IDS=...              # Comma-separated client app IDs (empty = allow all)

# Optional
DB_PATH=/data/app.db                # SQLite database path
LOG_LEVEL=INFO                      # Logging level (DEBUG, INFO, WARNING, ERROR)
REQUEST_TIMEOUT_SEC=60              # Request timeout
PREFERRED_LANG=auto                 # Language preference (auto|en|ru)
DEBUG_PAYLOADS=0                    # Log request/response payloads (0|1)
MAX_CONCURRENT_CALLS=4              # Max concurrent Firecrawl/OpenRouter calls
OPENROUTER_HTTP_REFERER=...         # Optional OpenRouter attribution
OPENROUTER_X_TITLE=...              # Optional OpenRouter attribution
DB_BACKUP_ENABLED=1                 # Enable DB backups (0|1)
DB_BACKUP_INTERVAL_MINUTES=360      # Backup interval
DB_BACKUP_RETENTION=14              # Backup retention days
DB_BACKUP_DIR=/data/backups         # Backup directory

# YouTube Video Download
YOUTUBE_DOWNLOAD_ENABLED=true       # Enable/disable YouTube video download feature
YOUTUBE_STORAGE_PATH=/data/videos   # Directory for downloaded videos
YOUTUBE_MAX_VIDEO_SIZE_MB=500       # Maximum size per video (MB)
YOUTUBE_MAX_STORAGE_GB=100          # Maximum total storage for all videos (GB)
YOUTUBE_PREFERRED_QUALITY=1080p     # Video quality (1080p, 720p, 480p, etc.)
YOUTUBE_SUBTITLE_LANGUAGES=en,ru    # Preferred subtitle/transcript languages
YOUTUBE_AUTO_CLEANUP_ENABLED=true   # Enable automatic cleanup of old videos
YOUTUBE_CLEANUP_AFTER_DAYS=30       # Delete videos older than N days
```

---

**Last Updated:** 2025-11-16

For questions about the codebase, always refer to:
1. This file (CLAUDE.md) for AI assistant guidance
2. SPEC.md for technical specification
3. README.md for user-facing documentation
4. Code comments and docstrings for implementation details<|MERGE_RESOLUTION|>--- conflicted
+++ resolved
@@ -159,18 +159,8 @@
 │   ├── content/        # URL processing pipeline
 │   ├── external/       # Firecrawl parser, response formatter
 │   ├── openrouter/     # OpenRouter client and helpers
-<<<<<<< HEAD
-│   └── telegram/       # Telegram bot logic
-├── agents/             # Multi-agent architecture (validation, extraction, summarization)
-├── api/                # Mobile API (FastAPI REST endpoints)
-│   ├── models/         # API request/response models
-│   ├── routers/        # API route handlers (auth, summaries, sync)
-│   └── services/       # API business logic
-├── application/        # Application layer (use cases, orchestration)
-=======
 │   ├── telegram/       # Telegram bot logic
 │   └── youtube/        # YouTube video download and transcript extraction
->>>>>>> 7666f49f
 ├── cli/                # CLI tools (summary runner, search, migrations)
 ├── core/               # Shared utilities (URL, JSON, logging, lang)
 ├── db/                 # Database schema and models
