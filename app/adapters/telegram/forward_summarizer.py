"""Forward message summarization logic."""

from __future__ import annotations

import logging
from collections.abc import Callable
from typing import TYPE_CHECKING, Any

from app.adapters.content.llm_response_workflow import (
    LLMInteractionConfig,
    LLMRepairContext,
    LLMRequestConfig,
    LLMResponseWorkflow,
    LLMSummaryPersistenceSettings,
    LLMWorkflowNotifications,
)
from app.config import AppConfig
from app.core.lang import LANG_RU
from app.db.database import Database
<<<<<<< HEAD
from app.db.user_interactions import async_safe_update_user_interaction
from app.utils.json_validation import finalize_summary_texts, parse_summary_response
=======
>>>>>>> 6c161167

if TYPE_CHECKING:
    from app.adapters.external.response_formatter import ResponseFormatter
    from app.adapters.openrouter.openrouter_client import OpenRouterClient

logger = logging.getLogger(__name__)


class ForwardSummarizer:
    """Handles AI summarization for forwarded messages."""

    def __init__(
        self,
        cfg: AppConfig,
        db: Database,
        openrouter: OpenRouterClient,
        response_formatter: ResponseFormatter,
        audit_func: Callable[[str, str, dict], None],
        sem: Callable[[], Any],
    ) -> None:
        self.cfg = cfg
        self.db = db
        self.openrouter = openrouter
        self.response_formatter = response_formatter
        self._audit = audit_func
        self._sem = sem
        self._workflow = LLMResponseWorkflow(
            cfg=cfg,
            db=db,
            openrouter=openrouter,
            response_formatter=response_formatter,
            audit_func=audit_func,
            sem=sem,
        )

    async def summarize_forward(
        self,
        message: Any,
        prompt: str,
        chosen_lang: str,
        system_prompt: str,
        req_id: int,
        correlation_id: str | None = None,
        interaction_id: int | None = None,
    ) -> dict[str, Any] | None:
        """Summarize forwarded message content."""
        # Truncate content if too long
        max_content_length = 45000  # Leave some buffer for the prompt
        if len(prompt) > max_content_length:
            prompt = prompt[:max_content_length] + "\n\n[Content truncated due to length]"
            logger.warning(
                "content_truncated",
                extra={
                    "original_length": len(prompt),
                    "truncated_length": max_content_length,
                    "cid": correlation_id,
                },
            )

        messages = [
            {"role": "system", "content": system_prompt},
            {
                "role": "user",
                "content": (
                    f"Summarize the following message to the specified JSON schema. "
                    f"Respond in {'Russian' if chosen_lang == LANG_RU else 'English'}.\n\n{prompt}"
                ),
            },
        ]

        forward_tokens = max(2048, min(6144, len(prompt) // 4 + 2048))

        response_format = self._workflow.build_structured_response_format()
        requests = [
            LLMRequestConfig(
                messages=messages,
                response_format=response_format,
                max_tokens=forward_tokens,
                temperature=self.cfg.openrouter.temperature,
                top_p=self.cfg.openrouter.top_p,
<<<<<<< HEAD
                request_id=req_id,
                response_format=fwd_response_format,
            )

        # Notification for forward completion
        await self.response_formatter.send_forward_completion_notification(message, llm)

        # Process response
        return await self._process_forward_response(
            message, llm, messages, req_id, chosen_lang, correlation_id, interaction_id
        )

    async def _process_forward_response(
        self,
        message: Any,
        llm: Any,
        messages: list[dict],
        req_id: int,
        chosen_lang: str,
        correlation_id: str | None,
        interaction_id: int | None,
    ) -> dict[str, Any] | None:
        """Process forward LLM response."""
        # Salvage logic for forward flow
        forward_salvage_shaped: dict[str, Any] | None = None
        if llm.status != "ok" and (llm.error_text or "") == "structured_output_parse_error":
            forward_salvage_shaped = await self._attempt_salvage_parsing(llm, correlation_id)

        if (llm.status != "ok" or not llm.response_text) and forward_salvage_shaped is None:
            await self._handle_llm_error(message, llm, req_id, correlation_id, interaction_id)
            return None

        # Parsing for forward flow
        forward_shaped: dict[str, Any] | None = forward_salvage_shaped

        if forward_shaped is None:
            forward_shaped = await self._parse_and_repair_response(
                message, llm, messages, req_id, correlation_id, interaction_id
            )

        if forward_shaped is None:
            await self._handle_parsing_failure(message, req_id, correlation_id, interaction_id)
            return None

        # Persist results
        await self._persist_forward_results(
            llm, forward_shaped, messages, req_id, chosen_lang, correlation_id, interaction_id
        )

        return forward_shaped

    async def _attempt_salvage_parsing(
        self, llm: Any, correlation_id: str | None
    ) -> dict[str, Any] | None:
        """Attempt to salvage parsing from structured output parse error."""
        try:
            parsed = extract_json(llm.response_text or "")
            if isinstance(parsed, dict):
                forward_salvage_shaped = validate_and_shape_summary(parsed)
                finalize_summary_texts(forward_salvage_shaped)
                if forward_salvage_shaped:
                    return forward_salvage_shaped

            pr = parse_summary_response(llm.response_json, llm.response_text)
            forward_salvage_shaped = pr.shaped

            if forward_salvage_shaped:
                finalize_summary_texts(forward_salvage_shaped)
                logger.info(
                    "forward_structured_output_salvage_success", extra={"cid": correlation_id}
                )
                return forward_salvage_shaped
        except Exception:
            pass
        return None

    async def _handle_llm_error(
        self,
        message: Any,
        llm: Any,
        req_id: int,
        correlation_id: str | None,
        interaction_id: int | None,
    ) -> None:
        """Handle LLM errors."""
        # persist LLM call as error, then reply
        try:
            await self.db.async_insert_llm_call(
                request_id=req_id,
                provider="openrouter",
                model=llm.model or self.cfg.openrouter.model,
                endpoint=llm.endpoint,
                request_headers_json=llm.request_headers or {},
                request_messages_json=list(llm.request_messages or []),
                response_text=llm.response_text,
                response_json=llm.response_json or {},
                tokens_prompt=llm.tokens_prompt,
                tokens_completion=llm.tokens_completion,
                cost_usd=llm.cost_usd,
                latency_ms=llm.latency_ms,
                status=llm.status,
                error_text=llm.error_text,
                structured_output_used=getattr(llm, "structured_output_used", None),
                structured_output_mode=getattr(llm, "structured_output_mode", None),
                error_context_json=(
                    getattr(llm, "error_context", {})
                    if getattr(llm, "error_context", None) is not None
                    else None
                ),
            )
        except Exception as e:  # noqa: BLE001
            logger.error("persist_llm_error", extra={"error": str(e), "cid": correlation_id})

        await self.db.async_update_request_status(req_id, "error")
        await self.response_formatter.send_error_notification(message, "llm_error", correlation_id)
        logger.error("openrouter_error", extra={"error": llm.error_text, "cid": correlation_id})

        try:
            self._audit(
                "ERROR",
                "openrouter_error",
                {"request_id": req_id, "cid": correlation_id, "error": llm.error_text},
            )
        except Exception:
            pass

        # Update interaction with error
        if interaction_id:
            await async_safe_update_user_interaction(
                self.db,
                interaction_id=interaction_id,
                response_sent=True,
                response_type="error",
                error_occurred=True,
                error_message=f"LLM error: {llm.error_text or 'Unknown error'}",
                request_id=req_id,
                logger_=logger,
            )

    async def _parse_and_repair_response(
        self,
        message: Any,
        llm: Any,
        messages: list[dict],
        req_id: int,
        correlation_id: str | None,
        interaction_id: int | None,
    ) -> dict[str, Any] | None:
        """Parse and potentially repair forward response."""
        try:
            extracted_fwd = extract_json(llm.response_text or "")
            if extracted_fwd is not None:
                return validate_and_shape_summary(extracted_fwd)
        except Exception:
            pass

        parse_result = parse_summary_response(llm.response_json, llm.response_text)
        if parse_result and parse_result.shaped is not None:
            if parse_result.used_local_fix:
                logger.info(
                    "json_local_fix_applied",
                    extra={"cid": correlation_id, "stage": "initial_forwarded"},
                )
            return parse_result.shaped
        else:
            # Repair for forward flow
            return await self._attempt_json_repair(
                message, llm, messages, req_id, correlation_id, interaction_id
=======
>>>>>>> 6c161167
            )
        ]

        repair_context = LLMRepairContext(
            base_messages=[
                {"role": "system", "content": system_prompt},
                {
                    "role": "user",
                    "content": (
                        f"Summarize the following message to the specified JSON schema. "
                        f"Respond in {'Russian' if chosen_lang == LANG_RU else 'English'}.\n\n{prompt}"
                    ),
                },
<<<<<<< HEAD
            ]
            async with self._sem():
                fwd_repair_response_format = self._build_structured_response_format()
                # Use dynamic token budget for repair attempts
                original_content = messages[1]["content"] if len(messages) > 1 else ""
                repair_tokens = max(2048, min(6144, len(original_content) // 4 + 2048))
                repair = await self.openrouter.chat(
                    repair_messages,
                    temperature=self.cfg.openrouter.temperature,
                    max_tokens=repair_tokens,
                    top_p=self.cfg.openrouter.top_p,
                    request_id=req_id,
                    response_format=fwd_repair_response_format,
                )
            if repair.status == "ok":
                repair_result = parse_summary_response(repair.response_json, repair.response_text)
                if repair_result.shaped is not None:
                    logger.info(
                        "json_repair_success_forward_enhanced",
                        extra={
                            "cid": correlation_id,
                            "used_local_fix": repair_result.used_local_fix,
                        },
                    )
                    return repair_result.shaped
                else:
                    raise ValueError("repair_failed")
            else:
                raise ValueError("repair_call_error")
        except Exception:
            await self._handle_repair_failure(message, req_id, correlation_id, interaction_id)
            return None

    async def _handle_repair_failure(
        self,
        message: Any,
        req_id: int,
        correlation_id: str | None,
        interaction_id: int | None,
    ) -> None:
        """Handle repair failure."""
        await self.db.async_update_request_status(req_id, "error")
        await self.response_formatter.send_error_notification(
            message, "processing_failed", correlation_id
        )

        # Update interaction with error
        if interaction_id:
            await async_safe_update_user_interaction(
                self.db,
                interaction_id=interaction_id,
                response_sent=True,
                response_type="error",
                error_occurred=True,
                error_message="Invalid summary format",
                request_id=req_id,
                logger_=logger,
            )

    async def _handle_parsing_failure(
        self,
        message: Any,
        req_id: int,
        correlation_id: str | None,
        interaction_id: int | None,
    ) -> None:
        """Handle final parsing failure."""
        await self.db.async_update_request_status(req_id, "error")
        await self.response_formatter.send_error_notification(
            message, "processing_failed", correlation_id
        )

        if interaction_id:
            await async_safe_update_user_interaction(
                self.db,
                interaction_id=interaction_id,
                response_sent=True,
                response_type="error",
                error_occurred=True,
                error_message="Invalid summary format",
                request_id=req_id,
                logger_=logger,
            )

    async def _persist_forward_results(
        self,
        llm: Any,
        forward_shaped: dict[str, Any],
        messages: list[dict],
        req_id: int,
        chosen_lang: str,
        correlation_id: str | None,
        interaction_id: int | None,
    ) -> None:
        """Persist forward processing results."""
        try:
            await self.db.async_insert_llm_call(
                request_id=req_id,
                provider="openrouter",
                model=llm.model or self.cfg.openrouter.model,
                endpoint=llm.endpoint,
                request_headers_json=llm.request_headers or {},
                request_messages_json=list(messages),
                response_text=llm.response_text,
                response_json=llm.response_json or {},
                tokens_prompt=llm.tokens_prompt,
                tokens_completion=llm.tokens_completion,
                cost_usd=llm.cost_usd,
                latency_ms=llm.latency_ms,
                status=llm.status,
                error_text=llm.error_text,
                structured_output_used=getattr(llm, "structured_output_used", None),
                structured_output_mode=getattr(llm, "structured_output_mode", None),
                error_context_json=(
                    getattr(llm, "error_context", {})
                    if getattr(llm, "error_context", None) is not None
                    else None
                ),
=======
            ],
            repair_response_format=self._workflow.build_structured_response_format(),
            repair_max_tokens=forward_tokens,
            default_prompt=(
                "Your previous message was not a valid JSON object. Respond with ONLY a corrected JSON "
                "that matches the schema exactly."
            ),
        )

        async def _on_completion(llm_result: Any, _: LLMRequestConfig) -> None:
            await self.response_formatter.send_forward_completion_notification(message, llm_result)

        async def _on_llm_error(llm_result: Any, details: str | None) -> None:
            await self.response_formatter.send_error_notification(
                message,
                "llm_error",
                correlation_id or "unknown",
                details=details,
            )

        async def _on_processing_failure() -> None:
            await self.response_formatter.send_error_notification(
                message,
                "processing_failed",
                correlation_id or "unknown",
>>>>>>> 6c161167
            )

<<<<<<< HEAD
        try:
            new_version = await self.db.async_upsert_summary(
                request_id=req_id,
                lang=chosen_lang,
                json_payload=forward_shaped,
                is_read=True,
            )
            await self.db.async_update_request_status(req_id, "ok")
            self._audit("INFO", "summary_upserted", {"request_id": req_id, "version": new_version})
        except Exception as e:  # noqa: BLE001
            logger.error("persist_summary_error", extra={"error": str(e), "cid": correlation_id})

        # Update interaction with successful completion
        if interaction_id:
            await async_safe_update_user_interaction(
                self.db,
                interaction_id=interaction_id,
                response_sent=True,
                response_type="summary",
                request_id=req_id,
                logger_=logger,
            )
=======
        notifications = LLMWorkflowNotifications(
            completion=_on_completion,
            llm_error=_on_llm_error,
            repair_failure=_on_processing_failure,
            parsing_failure=_on_processing_failure,
        )

        interaction_config = LLMInteractionConfig(
            interaction_id=interaction_id,
            success_kwargs={
                "response_sent": True,
                "response_type": "summary",
                "request_id": req_id,
            },
            llm_error_builder=lambda llm_result, details: {
                "response_sent": True,
                "response_type": "error",
                "error_occurred": True,
                "error_message": details
                or f"LLM error: {llm_result.error_text or 'Unknown error'}",
                "request_id": req_id,
            },
            repair_failure_kwargs={
                "response_sent": True,
                "response_type": "error",
                "error_occurred": True,
                "error_message": "Invalid summary format",
                "request_id": req_id,
            },
            parsing_failure_kwargs={
                "response_sent": True,
                "response_type": "error",
                "error_occurred": True,
                "error_message": "Invalid summary format",
                "request_id": req_id,
            },
        )
>>>>>>> 6c161167

        persistence = LLMSummaryPersistenceSettings(
            lang=chosen_lang,
            is_read=True,
        )

        return await self._workflow.execute_summary_workflow(
            message=message,
            req_id=req_id,
            correlation_id=correlation_id,
            interaction_config=interaction_config,
            persistence=persistence,
            repair_context=repair_context,
            requests=requests,
            notifications=notifications,
        )<|MERGE_RESOLUTION|>--- conflicted
+++ resolved
@@ -17,11 +17,6 @@
 from app.config import AppConfig
 from app.core.lang import LANG_RU
 from app.db.database import Database
-<<<<<<< HEAD
-from app.db.user_interactions import async_safe_update_user_interaction
-from app.utils.json_validation import finalize_summary_texts, parse_summary_response
-=======
->>>>>>> 6c161167
 
 if TYPE_CHECKING:
     from app.adapters.external.response_formatter import ResponseFormatter
@@ -102,177 +97,6 @@
                 max_tokens=forward_tokens,
                 temperature=self.cfg.openrouter.temperature,
                 top_p=self.cfg.openrouter.top_p,
-<<<<<<< HEAD
-                request_id=req_id,
-                response_format=fwd_response_format,
-            )
-
-        # Notification for forward completion
-        await self.response_formatter.send_forward_completion_notification(message, llm)
-
-        # Process response
-        return await self._process_forward_response(
-            message, llm, messages, req_id, chosen_lang, correlation_id, interaction_id
-        )
-
-    async def _process_forward_response(
-        self,
-        message: Any,
-        llm: Any,
-        messages: list[dict],
-        req_id: int,
-        chosen_lang: str,
-        correlation_id: str | None,
-        interaction_id: int | None,
-    ) -> dict[str, Any] | None:
-        """Process forward LLM response."""
-        # Salvage logic for forward flow
-        forward_salvage_shaped: dict[str, Any] | None = None
-        if llm.status != "ok" and (llm.error_text or "") == "structured_output_parse_error":
-            forward_salvage_shaped = await self._attempt_salvage_parsing(llm, correlation_id)
-
-        if (llm.status != "ok" or not llm.response_text) and forward_salvage_shaped is None:
-            await self._handle_llm_error(message, llm, req_id, correlation_id, interaction_id)
-            return None
-
-        # Parsing for forward flow
-        forward_shaped: dict[str, Any] | None = forward_salvage_shaped
-
-        if forward_shaped is None:
-            forward_shaped = await self._parse_and_repair_response(
-                message, llm, messages, req_id, correlation_id, interaction_id
-            )
-
-        if forward_shaped is None:
-            await self._handle_parsing_failure(message, req_id, correlation_id, interaction_id)
-            return None
-
-        # Persist results
-        await self._persist_forward_results(
-            llm, forward_shaped, messages, req_id, chosen_lang, correlation_id, interaction_id
-        )
-
-        return forward_shaped
-
-    async def _attempt_salvage_parsing(
-        self, llm: Any, correlation_id: str | None
-    ) -> dict[str, Any] | None:
-        """Attempt to salvage parsing from structured output parse error."""
-        try:
-            parsed = extract_json(llm.response_text or "")
-            if isinstance(parsed, dict):
-                forward_salvage_shaped = validate_and_shape_summary(parsed)
-                finalize_summary_texts(forward_salvage_shaped)
-                if forward_salvage_shaped:
-                    return forward_salvage_shaped
-
-            pr = parse_summary_response(llm.response_json, llm.response_text)
-            forward_salvage_shaped = pr.shaped
-
-            if forward_salvage_shaped:
-                finalize_summary_texts(forward_salvage_shaped)
-                logger.info(
-                    "forward_structured_output_salvage_success", extra={"cid": correlation_id}
-                )
-                return forward_salvage_shaped
-        except Exception:
-            pass
-        return None
-
-    async def _handle_llm_error(
-        self,
-        message: Any,
-        llm: Any,
-        req_id: int,
-        correlation_id: str | None,
-        interaction_id: int | None,
-    ) -> None:
-        """Handle LLM errors."""
-        # persist LLM call as error, then reply
-        try:
-            await self.db.async_insert_llm_call(
-                request_id=req_id,
-                provider="openrouter",
-                model=llm.model or self.cfg.openrouter.model,
-                endpoint=llm.endpoint,
-                request_headers_json=llm.request_headers or {},
-                request_messages_json=list(llm.request_messages or []),
-                response_text=llm.response_text,
-                response_json=llm.response_json or {},
-                tokens_prompt=llm.tokens_prompt,
-                tokens_completion=llm.tokens_completion,
-                cost_usd=llm.cost_usd,
-                latency_ms=llm.latency_ms,
-                status=llm.status,
-                error_text=llm.error_text,
-                structured_output_used=getattr(llm, "structured_output_used", None),
-                structured_output_mode=getattr(llm, "structured_output_mode", None),
-                error_context_json=(
-                    getattr(llm, "error_context", {})
-                    if getattr(llm, "error_context", None) is not None
-                    else None
-                ),
-            )
-        except Exception as e:  # noqa: BLE001
-            logger.error("persist_llm_error", extra={"error": str(e), "cid": correlation_id})
-
-        await self.db.async_update_request_status(req_id, "error")
-        await self.response_formatter.send_error_notification(message, "llm_error", correlation_id)
-        logger.error("openrouter_error", extra={"error": llm.error_text, "cid": correlation_id})
-
-        try:
-            self._audit(
-                "ERROR",
-                "openrouter_error",
-                {"request_id": req_id, "cid": correlation_id, "error": llm.error_text},
-            )
-        except Exception:
-            pass
-
-        # Update interaction with error
-        if interaction_id:
-            await async_safe_update_user_interaction(
-                self.db,
-                interaction_id=interaction_id,
-                response_sent=True,
-                response_type="error",
-                error_occurred=True,
-                error_message=f"LLM error: {llm.error_text or 'Unknown error'}",
-                request_id=req_id,
-                logger_=logger,
-            )
-
-    async def _parse_and_repair_response(
-        self,
-        message: Any,
-        llm: Any,
-        messages: list[dict],
-        req_id: int,
-        correlation_id: str | None,
-        interaction_id: int | None,
-    ) -> dict[str, Any] | None:
-        """Parse and potentially repair forward response."""
-        try:
-            extracted_fwd = extract_json(llm.response_text or "")
-            if extracted_fwd is not None:
-                return validate_and_shape_summary(extracted_fwd)
-        except Exception:
-            pass
-
-        parse_result = parse_summary_response(llm.response_json, llm.response_text)
-        if parse_result and parse_result.shaped is not None:
-            if parse_result.used_local_fix:
-                logger.info(
-                    "json_local_fix_applied",
-                    extra={"cid": correlation_id, "stage": "initial_forwarded"},
-                )
-            return parse_result.shaped
-        else:
-            # Repair for forward flow
-            return await self._attempt_json_repair(
-                message, llm, messages, req_id, correlation_id, interaction_id
-=======
->>>>>>> 6c161167
             )
         ]
 
@@ -286,126 +110,6 @@
                         f"Respond in {'Russian' if chosen_lang == LANG_RU else 'English'}.\n\n{prompt}"
                     ),
                 },
-<<<<<<< HEAD
-            ]
-            async with self._sem():
-                fwd_repair_response_format = self._build_structured_response_format()
-                # Use dynamic token budget for repair attempts
-                original_content = messages[1]["content"] if len(messages) > 1 else ""
-                repair_tokens = max(2048, min(6144, len(original_content) // 4 + 2048))
-                repair = await self.openrouter.chat(
-                    repair_messages,
-                    temperature=self.cfg.openrouter.temperature,
-                    max_tokens=repair_tokens,
-                    top_p=self.cfg.openrouter.top_p,
-                    request_id=req_id,
-                    response_format=fwd_repair_response_format,
-                )
-            if repair.status == "ok":
-                repair_result = parse_summary_response(repair.response_json, repair.response_text)
-                if repair_result.shaped is not None:
-                    logger.info(
-                        "json_repair_success_forward_enhanced",
-                        extra={
-                            "cid": correlation_id,
-                            "used_local_fix": repair_result.used_local_fix,
-                        },
-                    )
-                    return repair_result.shaped
-                else:
-                    raise ValueError("repair_failed")
-            else:
-                raise ValueError("repair_call_error")
-        except Exception:
-            await self._handle_repair_failure(message, req_id, correlation_id, interaction_id)
-            return None
-
-    async def _handle_repair_failure(
-        self,
-        message: Any,
-        req_id: int,
-        correlation_id: str | None,
-        interaction_id: int | None,
-    ) -> None:
-        """Handle repair failure."""
-        await self.db.async_update_request_status(req_id, "error")
-        await self.response_formatter.send_error_notification(
-            message, "processing_failed", correlation_id
-        )
-
-        # Update interaction with error
-        if interaction_id:
-            await async_safe_update_user_interaction(
-                self.db,
-                interaction_id=interaction_id,
-                response_sent=True,
-                response_type="error",
-                error_occurred=True,
-                error_message="Invalid summary format",
-                request_id=req_id,
-                logger_=logger,
-            )
-
-    async def _handle_parsing_failure(
-        self,
-        message: Any,
-        req_id: int,
-        correlation_id: str | None,
-        interaction_id: int | None,
-    ) -> None:
-        """Handle final parsing failure."""
-        await self.db.async_update_request_status(req_id, "error")
-        await self.response_formatter.send_error_notification(
-            message, "processing_failed", correlation_id
-        )
-
-        if interaction_id:
-            await async_safe_update_user_interaction(
-                self.db,
-                interaction_id=interaction_id,
-                response_sent=True,
-                response_type="error",
-                error_occurred=True,
-                error_message="Invalid summary format",
-                request_id=req_id,
-                logger_=logger,
-            )
-
-    async def _persist_forward_results(
-        self,
-        llm: Any,
-        forward_shaped: dict[str, Any],
-        messages: list[dict],
-        req_id: int,
-        chosen_lang: str,
-        correlation_id: str | None,
-        interaction_id: int | None,
-    ) -> None:
-        """Persist forward processing results."""
-        try:
-            await self.db.async_insert_llm_call(
-                request_id=req_id,
-                provider="openrouter",
-                model=llm.model or self.cfg.openrouter.model,
-                endpoint=llm.endpoint,
-                request_headers_json=llm.request_headers or {},
-                request_messages_json=list(messages),
-                response_text=llm.response_text,
-                response_json=llm.response_json or {},
-                tokens_prompt=llm.tokens_prompt,
-                tokens_completion=llm.tokens_completion,
-                cost_usd=llm.cost_usd,
-                latency_ms=llm.latency_ms,
-                status=llm.status,
-                error_text=llm.error_text,
-                structured_output_used=getattr(llm, "structured_output_used", None),
-                structured_output_mode=getattr(llm, "structured_output_mode", None),
-                error_context_json=(
-                    getattr(llm, "error_context", {})
-                    if getattr(llm, "error_context", None) is not None
-                    else None
-                ),
-=======
             ],
             repair_response_format=self._workflow.build_structured_response_format(),
             repair_max_tokens=forward_tokens,
@@ -431,33 +135,8 @@
                 message,
                 "processing_failed",
                 correlation_id or "unknown",
->>>>>>> 6c161167
             )
 
-<<<<<<< HEAD
-        try:
-            new_version = await self.db.async_upsert_summary(
-                request_id=req_id,
-                lang=chosen_lang,
-                json_payload=forward_shaped,
-                is_read=True,
-            )
-            await self.db.async_update_request_status(req_id, "ok")
-            self._audit("INFO", "summary_upserted", {"request_id": req_id, "version": new_version})
-        except Exception as e:  # noqa: BLE001
-            logger.error("persist_summary_error", extra={"error": str(e), "cid": correlation_id})
-
-        # Update interaction with successful completion
-        if interaction_id:
-            await async_safe_update_user_interaction(
-                self.db,
-                interaction_id=interaction_id,
-                response_sent=True,
-                response_type="summary",
-                request_id=req_id,
-                logger_=logger,
-            )
-=======
         notifications = LLMWorkflowNotifications(
             completion=_on_completion,
             llm_error=_on_llm_error,
@@ -495,7 +174,6 @@
                 "request_id": req_id,
             },
         )
->>>>>>> 6c161167
 
         persistence = LLMSummaryPersistenceSettings(
             lang=chosen_lang,
