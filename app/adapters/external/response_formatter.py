--- conflicted
+++ resolved
@@ -389,8 +389,6 @@
                 if len(errors) > 5:
                     lines.append(f"- … {len(errors) - 5} more")
 
-<<<<<<< HEAD
-=======
             reprocess_entries = posts.get("reprocess") or []
             if reprocess_entries:
                 lines.append("")
@@ -409,15 +407,12 @@
                 if remaining > 0:
                     lines.append(f"  • … {remaining} more")
 
->>>>>>> 5089740e
             if missing_summary or missing_fields or errors:
                 lines.append("")
                 lines.append("Please reprocess the affected posts to regenerate missing data.")
 
         await self.safe_reply(message, "\n".join(lines))
 
-<<<<<<< HEAD
-=======
     async def send_db_reprocess_start(
         self,
         message: Any,
@@ -486,7 +481,6 @@
 
         await self.safe_reply(message, "\n".join(lines))
 
->>>>>>> 5089740e
     async def send_enhanced_summary_response(
         self, message: Any, summary_shaped: dict[str, Any], llm: Any, chunks: int | None = None
     ) -> None:
