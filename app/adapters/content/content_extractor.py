--- conflicted
+++ resolved
@@ -18,15 +18,7 @@
 from app.adapters.external.firecrawl_parser import FirecrawlClient, FirecrawlResult
 from app.config import AppConfig
 from app.core.async_utils import raise_if_cancelled
-<<<<<<< HEAD
-from app.core.html_utils import (
-    clean_markdown_article_text,
-    html_to_text,
-    normalize_text,
-)
-=======
 from app.core.html_utils import clean_markdown_article_text, html_to_text, normalize_text
->>>>>>> de82158b
 from app.core.lang import detect_language
 from app.core.url_utils import normalize_url, url_hash_sha256
 from app.db.database import Database
