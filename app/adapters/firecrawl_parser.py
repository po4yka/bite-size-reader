from __future__ import annotations

import asyncio
import json
import logging
import time
from collections.abc import Callable
from dataclasses import dataclass
from typing import Any

import httpx


@dataclass
class FirecrawlResult:
    status: str
    http_status: int | None
    content_markdown: str | None
    content_html: str | None
    structured_json: dict | None
    metadata_json: dict | None
    links_json: dict | None
    raw_response_json: dict | None
    latency_ms: int | None
    error_text: str | None
    source_url: str | None = None
    endpoint: str | None = "/v1/scrape"
    options_json: dict | None = None
    correlation_id: str | None = None  # Firecrawl's cid field


class FirecrawlClient:
    """Minimal Firecrawl scrape client (async)."""

    def __init__(
        self,
        api_key: str,
        timeout_sec: int = 60,
        max_retries: int = 3,
        backoff_base: float = 0.5,
        audit: Callable[[str, str, dict[str, Any]], None] | None = None,
        debug_payloads: bool = False,
        log_truncate_length: int = 1000,
        # Connection pooling parameters
        max_connections: int = 10,
        max_keepalive_connections: int = 5,
        keepalive_expiry: float = 30.0,
        # Credit monitoring
        credit_warning_threshold: int = 1000,
        credit_critical_threshold: int = 100,
    ) -> None:
        # Security: Validate API key presence and format
        if not api_key or not isinstance(api_key, str):
            raise ValueError("API key is required")
        # Validate Bearer token format (should start with 'fc-' for Firecrawl)
        if not api_key.startswith("fc-"):
            raise ValueError("API key must start with 'fc-'")

        # Security: Validate timeout
        if not isinstance(timeout_sec, int | float) or timeout_sec <= 0:
            raise ValueError("Timeout must be positive")
        if timeout_sec > 300:  # 5 minutes max
            raise ValueError("Timeout too large")

        # Security: Validate retry parameters
        if not isinstance(max_retries, int) or max_retries < 0 or max_retries > 10:
            raise ValueError("Max retries must be between 0 and 10")
        # Allow zero to disable waits in tests; only negative is invalid
        if not isinstance(backoff_base, int | float) or backoff_base < 0:
            raise ValueError("Backoff base must be non-negative")

        # Validate connection pooling parameters
        if not isinstance(max_connections, int) or max_connections < 1 or max_connections > 100:
            raise ValueError("Max connections must be between 1 and 100")
        if (
            not isinstance(max_keepalive_connections, int)
            or max_keepalive_connections < 1
            or max_keepalive_connections > 50
        ):
            raise ValueError("Max keepalive connections must be between 1 and 50")
        if (
            not isinstance(keepalive_expiry, int | float)
            or keepalive_expiry < 1.0
            or keepalive_expiry > 300.0
        ):
            raise ValueError("Keepalive expiry must be between 1.0 and 300.0 seconds")
        if (
            not isinstance(credit_warning_threshold, int)
            or credit_warning_threshold < 1
            or credit_warning_threshold > 10000
        ):
            raise ValueError("Credit warning threshold must be between 1 and 10000")
        if (
            not isinstance(credit_critical_threshold, int)
            or credit_critical_threshold < 1
            or credit_critical_threshold > 1000
        ):
            raise ValueError("Credit critical threshold must be between 1 and 1000")

        self._api_key = api_key
        self._timeout = int(timeout_sec)
        self._base_url = "https://api.firecrawl.dev/v1/scrape"
        self._max_retries = max(0, int(max_retries))
        self._backoff_base = float(backoff_base)
        self._audit = audit
        self._logger = logging.getLogger(__name__)
        self._debug_payloads = bool(debug_payloads)
        self._log_truncate_length = int(log_truncate_length)
        self._client = httpx.AsyncClient(timeout=self._timeout)

    async def aclose(self) -> None:
        await self._client.aclose()

        # Connection pooling configuration
        self._max_connections = int(max_connections)
        self._max_keepalive_connections = int(max_keepalive_connections)
        self._keepalive_expiry = float(keepalive_expiry)
        self._credit_warning_threshold = int(credit_warning_threshold)
        self._credit_critical_threshold = int(credit_critical_threshold)

        # Create httpx connection pool
        self._limits = httpx.Limits(
            max_connections=self._max_connections,
            max_keepalive_connections=self._max_keepalive_connections,
            keepalive_expiry=self._keepalive_expiry,
        )

    async def scrape_markdown(
        self, url: str, *, mobile: bool = True, request_id: int | None = None
    ) -> FirecrawlResult:
        # Security: Validate URL input
        if not url or not isinstance(url, str):
            raise ValueError("URL is required")
        if len(url) > 2048:
            raise ValueError("URL too long")

        # Security: Validate request_id
        if request_id is not None and (not isinstance(request_id, int) or request_id <= 0):
            raise ValueError("Invalid request_id")

        headers = {"Authorization": f"Bearer {self._api_key}"}
        body_base = {"url": url, "formats": ["markdown", "html"]}
        last_data = None
        last_latency = None
        last_error = None
        cur_mobile = mobile
        # Heuristic: try PDF parser if URL hints at PDF
        pdf_hint = url.lower().endswith(".pdf") or "pdf" in url.lower()
        cur_pdf = pdf_hint
        for attempt in range(self._max_retries + 1):
            if self._audit:
                self._audit(
                    "INFO",
                    "firecrawl_attempt",
                    {
                        "attempt": attempt,
                        "url": url,
                        "mobile": cur_mobile,
                        "pdf": cur_pdf,
                        "request_id": request_id,
                    },
                )
            self._logger.debug(
                "firecrawl_request",
                extra={"attempt": attempt, "url": url, "mobile": cur_mobile, "pdf": cur_pdf},
            )
            started = time.perf_counter()
            try:
<<<<<<< HEAD
                async with httpx.AsyncClient(timeout=self._timeout, limits=self._limits) as client:
                    json_body = {**body_base, "mobile": cur_mobile}
                    if cur_pdf:
                        json_body["parsers"] = ["pdf"]
                    if self._debug_payloads:
                        self._logger.debug("firecrawl_request_payload", extra={"json": json_body})
                    resp = await client.post(self._base_url, headers=headers, json=json_body)
=======
                json_body = {**body_base, "mobile": cur_mobile}
                if cur_pdf:
                    json_body["parsers"] = ["pdf"]
                if self._debug_payloads:
                    self._logger.debug("firecrawl_request_payload", extra={"json": json_body})
                resp = await self._client.post(self._base_url, headers=headers, json=json_body)
>>>>>>> 873a1172
                latency = int((time.perf_counter() - started) * 1000)
                try:
                    data = resp.json()
                except json.JSONDecodeError as e:
                    last_error = f"invalid_json: {e}"
                    last_latency = latency
                    self._logger.error(
                        "firecrawl_invalid_json",
                        extra={"error": str(e), "status": resp.status_code},
                    )
                    if attempt < self._max_retries:
                        await asyncio_sleep_backoff(self._backoff_base, attempt)
                        continue
                    return FirecrawlResult(
                        status="error",
                        http_status=resp.status_code,
                        content_markdown=None,
                        content_html=None,
                        structured_json=None,
                        metadata_json=None,
                        links_json=None,
                        raw_response_json=None,
                        latency_ms=latency,
                        error_text=last_error,
                        source_url=url,
                        endpoint="/v1/scrape",
                        options_json={
                            "formats": ["markdown", "html"],
                            "mobile": cur_mobile,
                            **({"parsers": ["pdf"]} if cur_pdf else {}),
                        },
                    )
                last_data = data
                last_latency = latency
                self._logger.debug(
                    "firecrawl_response", extra={"status": resp.status_code, "latency_ms": latency}
                )
                if self._debug_payloads:
                    preview = {
                        "keys": list(data.keys()) if isinstance(data, dict) else None,
                        "markdown_len": (
                            len(data.get("markdown") or "") if isinstance(data, dict) else None
                        ),
                    }
                    self._logger.debug("firecrawl_response_payload", extra={"preview": preview})

                if resp.status_code < 400:
                    # Extract correlation ID if present
                    correlation_id = data.get("cid")

                    # Check if the response body contains an error even with 200 status
                    response_error = data.get("error")

                    # Debug logging to understand the response structure
                    self._logger.debug(
                        "firecrawl_response_debug",
                        extra={
                            "status_code": resp.status_code,
                            "response_keys": list(data.keys()) if isinstance(data, dict) else None,
                            "error_field": response_error,
                            "error_type": type(response_error).__name__,
                            "success_field": data.get("success"),
                            "data_field": data.get("data"),
                            "correlation_id": correlation_id,
                        },
                    )

                    # Check for various error indicators in the response
                    has_error = False
                    error_message = None

                    # Check for explicit error field
                    if response_error and response_error.strip():
                        has_error = True
                        error_message = response_error
                    # Check for success=false in response
                    elif data.get("success") is False:
                        has_error = True
                        error_message = data.get("message") or "Request failed (success=false)"
                    # Check if response has data array but it's empty or contains errors
                    elif "data" in data and isinstance(data["data"], list):
                        if not data["data"]:
                            has_error = True
                            error_message = "No data returned in response"
                        else:
                            # Check if all items in data array have errors
                            all_items_have_errors = all(
                                item.get("error") for item in data["data"] if isinstance(item, dict)
                            )
                            if all_items_have_errors and len(data["data"]) > 0:
                                has_error = True
                                error_message = (
                                    data["data"][0].get("error") or "All data items have errors"
                                )
                    elif isinstance(data.get("data"), dict) and data["data"].get("error"):
                        has_error = True
                        error_message = data["data"].get("error") or "Data object error"
                    # Check for no content in direct response
                    elif not data.get("markdown") and not data.get("html") and "data" not in data:
                        has_error = True
                        error_message = "No content returned"

                    if has_error:
                        last_error = error_message
                        if self._audit:
                            self._audit(
                                "ERROR",
                                "firecrawl_error",
                                {
                                    "attempt": attempt,
                                    "status": resp.status_code,
                                    "error": last_error,
                                    "pdf": cur_pdf,
                                    "request_id": request_id,
                                },
                            )
                        self._logger.error(
                            "firecrawl_error",
                            extra={"status": resp.status_code, "error": last_error},
                        )
                        # Extract content from response even in error case (handle both direct and data array formats)
                        error_content_markdown = data.get("markdown")
                        error_content_html = data.get("html")
                        error_metadata = data.get("metadata")
                        error_links = data.get("links")

                        # If content is in data array, extract from first item
                        if (
                            not error_content_markdown
                            and not error_content_html
                            and "data" in data
                            and isinstance(data["data"], list)
                            and len(data["data"]) > 0
                        ):
                            first_item = data["data"][0]
                            if isinstance(first_item, dict):
                                error_content_markdown = first_item.get("markdown")
                                error_content_html = first_item.get("html")
                                error_metadata = first_item.get("metadata")
                                error_links = first_item.get("links")
                        if (
                            not error_content_markdown
                            and not error_content_html
                            and isinstance(data.get("data"), dict)
                        ):
                            obj = data["data"]
                            error_content_markdown = obj.get("markdown")
                            error_content_html = obj.get("html")
                            error_metadata = obj.get("metadata")
                            error_links = obj.get("links")

                        return FirecrawlResult(
                            status="error",
                            http_status=resp.status_code,
                            content_markdown=error_content_markdown,
                            content_html=error_content_html,
                            structured_json=data.get("structured"),
                            metadata_json=error_metadata,
                            links_json=error_links,
                            raw_response_json=data,
                            latency_ms=latency,
                            error_text=last_error,
                            source_url=url,
                            endpoint="/v1/scrape",
                            options_json={
                                "formats": ["markdown", "html"],
                                "mobile": cur_mobile,
                                **({"parsers": ["pdf"]} if cur_pdf else {}),
                            },
                            correlation_id=correlation_id,
                        )

                    # No error in response body, treat as success
                    # Extract content from response (handle both direct and data array formats)
                    content_markdown = data.get("markdown")
                    content_html = data.get("html")
                    metadata = data.get("metadata")
                    links = data.get("links")

                    # If content is in data array, extract from first item
                    if (
                        not content_markdown
                        and not content_html
                        and "data" in data
                        and isinstance(data["data"], list)
                        and len(data["data"]) > 0
                    ):
                        first_item = data["data"][0]
                        if isinstance(first_item, dict):
                            content_markdown = first_item.get("markdown")
                            content_html = first_item.get("html")
                            metadata = first_item.get("metadata")
                            links = first_item.get("links")
                    if (
                        not content_markdown
                        and not content_html
                        and isinstance(data.get("data"), dict)
                    ):
                        obj = data["data"]
                        content_markdown = obj.get("markdown")
                        content_html = obj.get("html")
                        metadata = obj.get("metadata")
                        links = obj.get("links")

                    if self._audit:
                        self._audit(
                            "INFO",
                            "firecrawl_success",
                            {
                                "attempt": attempt,
                                "status": resp.status_code,
                                "latency_ms": latency,
                                "pdf": cur_pdf,
                                "request_id": request_id,
                            },
                        )
                    return FirecrawlResult(
                        status="ok",
                        http_status=resp.status_code,
                        content_markdown=content_markdown,
                        content_html=content_html,
                        structured_json=data.get("structured"),
                        metadata_json=metadata,
                        links_json=links,
                        raw_response_json=data,
                        latency_ms=latency,
                        error_text=None,
                        source_url=url,
                        endpoint="/v1/scrape",
                        options_json={
                            "formats": ["markdown", "html"],
                            "mobile": cur_mobile,
                            **({"parsers": ["pdf"]} if cur_pdf else {}),
                        },
                        correlation_id=correlation_id,
                    )

                # Handle rate limiting (429) with exponential backoff
                if resp.status_code == 429:
                    retry_after = data.get("retry_after", 60)  # Default to 60 seconds
                    last_error = data.get("error") or "Rate limit exceeded"
                    if attempt < self._max_retries:
                        self._logger.warning(
                            "firecrawl_rate_limit",
                            extra={
                                "status": resp.status_code,
                                "retry_after": retry_after,
                                "attempt": attempt,
                            },
                        )
                        # Use retry_after from response or exponential backoff
                        delay = min(retry_after, self._backoff_base * (2**attempt))
                        await asyncio.sleep(delay)
                        continue
                # Retry on 5xx
                elif resp.status_code >= 500:
                    last_error = data.get("error") or str(data)
                    if attempt < self._max_retries:
                        cur_mobile = not cur_mobile  # toggle mobile emulation on retry
                        if pdf_hint:
                            cur_pdf = not cur_pdf  # toggle pdf parser
                        await asyncio_sleep_backoff(self._backoff_base, attempt)
                        continue
                # Non-retryable error - handle specific status codes
                error_message = data.get("error") or str(data)

                # Map specific HTTP status codes to meaningful error messages
                if resp.status_code == 400:
                    error_message = f"Bad Request: {error_message}"
                elif resp.status_code == 401:
                    error_message = f"Unauthorized: {error_message}"
                elif resp.status_code == 402:
                    error_message = f"Payment Required: {error_message}"
                elif resp.status_code == 404:
                    error_message = f"Not Found: {error_message}"
                elif resp.status_code == 429:
                    error_message = f"Rate Limit Exceeded: {error_message}"
                elif resp.status_code >= 500:
                    error_message = f"Server Error: {error_message}"

                if self._audit:
                    self._audit(
                        "ERROR",
                        "firecrawl_error",
                        {
                            "attempt": attempt,
                            "status": resp.status_code,
                            "error": error_message,
                            "pdf": cur_pdf,
                            "request_id": request_id,
                        },
                    )
                self._logger.error(
                    "firecrawl_error", extra={"status": resp.status_code, "error": error_message}
                )
                return FirecrawlResult(
                    status="error",
                    http_status=resp.status_code,
                    content_markdown=data.get("markdown"),
                    content_html=data.get("html"),
                    structured_json=data.get("structured"),
                    metadata_json=data.get("metadata"),
                    links_json=data.get("links"),
                    raw_response_json=data,
                    latency_ms=latency,
                    error_text=error_message,
                    source_url=url,
                    endpoint="/v1/scrape",
                    options_json={
                        "formats": ["markdown", "html"],
                        "mobile": cur_mobile,
                        **({"parsers": ["pdf"]} if cur_pdf else {}),
                    },
                    correlation_id=data.get("cid"),
                )
            except Exception as e:  # noqa: BLE001
                latency = int((time.perf_counter() - started) * 1000)
                last_latency = latency
                last_error = str(e)
                self._logger.error(
                    "firecrawl_exception", extra={"error": str(e), "attempt": attempt}
                )
                if attempt < self._max_retries:
                    cur_mobile = not cur_mobile
                    if pdf_hint:
                        cur_pdf = not cur_pdf
                    await asyncio_sleep_backoff(self._backoff_base, attempt)
                    continue
                break

        if self._audit:
            self._audit(
                "ERROR",
                "firecrawl_exhausted",
                {"attempts": self._max_retries + 1, "error": last_error, "request_id": request_id},
            )
        return FirecrawlResult(
            status="error",
            http_status=None,
            content_markdown=None,
            content_html=None,
            structured_json=None,
            metadata_json=None,
            links_json=None,
            raw_response_json=last_data,
            latency_ms=last_latency,
            error_text=last_error,
            source_url=url,
            endpoint="/v1/scrape",
            options_json={
                "formats": ["markdown", "html"],
                "mobile": cur_mobile,
                **({"parsers": ["pdf"]} if pdf_hint else {}),
            },
        )


async def asyncio_sleep_backoff(base: float, attempt: int) -> None:
    import random

    base_delay = max(0.0, base * (2**attempt))
    jitter = 1.0 + random.uniform(-0.25, 0.25)
    await asyncio.sleep(base_delay * jitter)<|MERGE_RESOLUTION|>--- conflicted
+++ resolved
@@ -106,10 +106,6 @@
         self._logger = logging.getLogger(__name__)
         self._debug_payloads = bool(debug_payloads)
         self._log_truncate_length = int(log_truncate_length)
-        self._client = httpx.AsyncClient(timeout=self._timeout)
-
-    async def aclose(self) -> None:
-        await self._client.aclose()
 
         # Connection pooling configuration
         self._max_connections = int(max_connections)
@@ -124,6 +120,10 @@
             max_keepalive_connections=self._max_keepalive_connections,
             keepalive_expiry=self._keepalive_expiry,
         )
+        self._client = httpx.AsyncClient(timeout=self._timeout, limits=self._limits)
+
+    async def aclose(self) -> None:
+        await self._client.aclose()
 
     async def scrape_markdown(
         self, url: str, *, mobile: bool = True, request_id: int | None = None
@@ -166,22 +166,12 @@
             )
             started = time.perf_counter()
             try:
-<<<<<<< HEAD
-                async with httpx.AsyncClient(timeout=self._timeout, limits=self._limits) as client:
-                    json_body = {**body_base, "mobile": cur_mobile}
-                    if cur_pdf:
-                        json_body["parsers"] = ["pdf"]
-                    if self._debug_payloads:
-                        self._logger.debug("firecrawl_request_payload", extra={"json": json_body})
-                    resp = await client.post(self._base_url, headers=headers, json=json_body)
-=======
                 json_body = {**body_base, "mobile": cur_mobile}
                 if cur_pdf:
                     json_body["parsers"] = ["pdf"]
                 if self._debug_payloads:
                     self._logger.debug("firecrawl_request_payload", extra={"json": json_body})
                 resp = await self._client.post(self._base_url, headers=headers, json=json_body)
->>>>>>> 873a1172
                 latency = int((time.perf_counter() - started) * 1000)
                 try:
                     data = resp.json()
